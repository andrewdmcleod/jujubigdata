# Copyright 2014-2015 Canonical Limited.
#
# This file is part of jujubigdata.
#
# jujubigdata is free software: you can redistribute it and/or modify
# it under the terms of the Apache License version 2.0.
#
# jujubigdata is distributed in the hope that it will be useful,
# but WITHOUT ANY WARRANTY; without even the implied warranty of
# MERCHANTABILITY or FITNESS FOR A PARTICULAR PURPOSE.  See the
# Apache License for more details.

from subprocess import check_call, check_output
import time

from path import Path

import jujuresources

from charmhelpers.core import host
from charmhelpers.core import hookenv
from charmhelpers.core import unitdata
from charmhelpers.core.charmframework import helpers

from jujubigdata import utils


class HadoopBase(object):
    def __init__(self, dist_config):
        self.dist_config = dist_config
        self.charm_config = hookenv.config()
        self.cpu_arch = host.cpu_arch()
        self.client_spec = {
            'hadoop': self.dist_config.hadoop_version,
        }

        # dist_config will have simple validation done on primary keys in the
        # dist.yaml, but we need to ensure deeper values are present.
        required_dirs = ['hadoop', 'hadoop_conf', 'hdfs_log_dir',
                         'yarn_log_dir']
        missing_dirs = set(required_dirs) - set(self.dist_config.dirs.keys())
        if missing_dirs:
            raise ValueError('dirs option in {} is missing required entr{}: {}'.format(
                self.dist_config.yaml_file,
                'ies' if len(missing_dirs) > 1 else 'y',
                ', '.join(missing_dirs)))

        # Build a list of hadoop resources needed from resources.yaml
        hadoop_resources = []
        hadoop_version = self.dist_config.hadoop_version
        try:
            jujuresources.resource_path('hadoop-%s-%s' % (hadoop_version, self.cpu_arch))
            hadoop_resources.append('hadoop-%s-%s' % (hadoop_version, self.cpu_arch))
        except KeyError:
            hadoop_resources.append('hadoop-%s' % (self.cpu_arch))

        # LZO compression for hadoop is distributed separately. Add it to the
        # list of reqs if defined in resources.yaml
        try:
            jujuresources.resource_path('hadoop-lzo-%s' % self.cpu_arch)
            hadoop_resources.append('hadoop-lzo-%s' % (self.cpu_arch))
        except KeyError:
            pass

        # Verify and fetch the required hadoop resources
        self.verify_conditional_resources = utils.verify_resources(*hadoop_resources)

    def spec(self):
        """
        Generate the full spec for keeping charms in sync.

        NB: This has to be a callback instead of a plain property because it is
        passed to the relations during construction of the Manager but needs to
        properly reflect the Java version in the same hook invocation that installs
        Java.
        """
        java_version = unitdata.kv().get('java.version')
        if java_version:
            return {
                'vendor': self.dist_config.vendor,
                'hadoop': self.dist_config.hadoop_version,
                'java': java_version,
                'arch': self.cpu_arch,
            }
        else:
            return None

    def is_installed(self):
        return unitdata.kv().get('hadoop.base.installed')

    def install(self, force=False):
        if not force and self.is_installed():
            return
        hookenv.status_set('maintenance', 'Installing Apache Hadoop base')
        self.configure_hosts_file()
        self.dist_config.add_users()
        self.dist_config.add_dirs()
        self.dist_config.add_packages()
        self.install_base_packages()
        self.setup_hadoop_config()
        self.configure_hadoop()
        unitdata.kv().set('hadoop.base.installed', True)
        unitdata.kv().flush(True)
        hookenv.status_set('waiting', 'Apache Hadoop base installed')

    def configure_hosts_file(self):
        """
        Add the unit's private-address to /etc/hosts to ensure that Java
        can resolve the hostname of the server to its real IP address.
        We derive our hostname from the unit_id, replacing / with -.
        """
        local_ip = utils.resolve_private_address(hookenv.unit_get('private-address'))
        hostname = hookenv.local_unit().replace('/', '-')
        utils.update_etc_hosts({local_ip: hostname})

        # update name of host to more semantically meaningful value
        # (this is required on some providers; the /etc/hosts entry must match
        # the /etc/hostname lest Hadoop get confused about where certain things
        # should be run)
        etc_hostname = Path('/etc/hostname')
        etc_hostname.write_text(hostname)
        check_call(['hostname', '-F', etc_hostname])

    def install_base_packages(self):
        with utils.disable_firewall():
            self.install_java()
            self.install_hadoop()

    def install_java(self):
        """
        Run the java-installer resource to install Java and determine
        the JAVA_HOME and Java version.

        The java-installer must be idempotent and its only output (on stdout)
        should be two lines: the JAVA_HOME path, and the Java version, respectively.

        If there is an error installing Java, the installer should exit
        with a non-zero exit code.
        """
        env = utils.read_etc_env()
        java_installer = Path(jujuresources.resource_path('java-installer'))
        java_installer.chmod(0o755)
        output = check_output([java_installer], env=env)
        lines = map(str.strip, output.strip().split('\n'))
        if len(lines) != 2:
            raise ValueError('Unexpected output from java-installer: %s' % output)
        java_home, java_version = lines
        unitdata.kv().set('java.home', java_home)
        unitdata.kv().set('java.version', java_version)

    def install_hadoop(self):
        hadoop_version = self.dist_config.hadoop_version
        try:
            jujuresources.install('hadoop-%s-%s' %
                                  (hadoop_version,
                                   self.cpu_arch),
                                  destination=self.dist_config.path('hadoop'),
                                  skip_top_level=True)
        except KeyError:
            hookenv.log("Falling back to non-version specific download of hadoop...")
            jujuresources.install('hadoop-%s' %
                                  (self.cpu_arch),
                                  destination=self.dist_config.path('hadoop'),
                                  skip_top_level=True)

        # Install our lzo compression codec if it's defined in resources.yaml
        try:
            jujuresources.install('hadoop-lzo-%s' % self.cpu_arch,
                                  destination=self.dist_config.path('hadoop'),
                                  skip_top_level=False)
            unitdata.kv().set('hadoop.lzo.installed', True)
        except KeyError:
            msg = ("The hadoop-lzo-%s resource was not found."
                   "LZO compression will not be available." % self.cpu_arch)
            hookenv.log(msg)

    def setup_hadoop_config(self):
        # copy default config into alternate dir
        conf_dir = self.dist_config.path('hadoop') / 'etc/hadoop'
        self.dist_config.path('hadoop_conf').rmtree_p()
        conf_dir.copytree(self.dist_config.path('hadoop_conf'))
        (self.dist_config.path('hadoop_conf') / 'slaves').remove_p()
        mapred_site = self.dist_config.path('hadoop_conf') / 'mapred-site.xml'
        if not mapred_site.exists():
            (self.dist_config.path('hadoop_conf') / 'mapred-site.xml.template').copy(mapred_site)

    def configure_hadoop(self):
        java_home = Path(unitdata.kv().get('java.home'))
        java_bin = java_home / 'bin'
        hadoop_bin = self.dist_config.path('hadoop') / 'bin'
        hadoop_sbin = self.dist_config.path('hadoop') / 'sbin'
        with utils.environment_edit_in_place('/etc/environment') as env:
            env['JAVA_HOME'] = java_home
            if java_bin not in env['PATH']:
                env['PATH'] = ':'.join([java_bin, env['PATH']])  # ensure that correct java is used
            if hadoop_bin not in env['PATH']:
                env['PATH'] = ':'.join([env['PATH'], hadoop_bin])
            if hadoop_sbin not in env['PATH']:
                env['PATH'] = ':'.join([env['PATH'], hadoop_sbin])
            env['HADOOP_LIBEXEC_DIR'] = self.dist_config.path('hadoop') / 'libexec'
            env['HADOOP_INSTALL'] = self.dist_config.path('hadoop')
            env['HADOOP_HOME'] = self.dist_config.path('hadoop')
            env['HADOOP_COMMON_HOME'] = self.dist_config.path('hadoop')
            env['HADOOP_HDFS_HOME'] = self.dist_config.path('hadoop')
            env['HADOOP_MAPRED_HOME'] = self.dist_config.path('hadoop')
            env['HADOOP_YARN_HOME'] = self.dist_config.path('hadoop')
            env['YARN_HOME'] = self.dist_config.path('hadoop')
            env['HADOOP_CONF_DIR'] = self.dist_config.path('hadoop_conf')
            env['YARN_CONF_DIR'] = self.dist_config.path('hadoop_conf')
            env['YARN_LOG_DIR'] = self.dist_config.path('yarn_log_dir')
            env['HDFS_LOG_DIR'] = self.dist_config.path('hdfs_log_dir')
            env['HADOOP_LOG_DIR'] = self.dist_config.path('hdfs_log_dir')  # for hadoop 2.2.0 only
            env['MAPRED_LOG_DIR'] = '/var/log/hadoop/mapred'  # should be moved to config, but could
            env['MAPRED_PID_DIR'] = '/var/run/hadoop/mapred'  # be destructive for mapreduce operation

        hadoop_env = self.dist_config.path('hadoop_conf') / 'hadoop-env.sh'
        utils.re_edit_in_place(hadoop_env, {
            r'export JAVA_HOME *=.*': 'export JAVA_HOME=%s' % java_home,
        })

    def register_slaves(self, relation):
        """
        Add slaves to a hdfs or yarn master, determined by the relation name.

        :param str relation: 'datanode' for registering HDFS slaves;
                             'nodemanager' for registering YARN slaves.
        """
        slaves = helpers.all_ready_units(relation)
        slaves_file = self.dist_config.path('hadoop_conf') / 'slaves'
        slaves_file.write_lines(
            [
                '# DO NOT EDIT',
                '# This file is automatically managed by Juju',
            ] + [
                data['hostname'] for slave, data in slaves
            ]
        )
        slaves_file.chown('ubuntu', 'hadoop')

    def run(self, user, command, *args, **kwargs):
        """
        Run a Hadoop command as the `hdfs` user.

        :param str command: Command to run, prefixed with `bin/` or `sbin/`
        :param list args: Additional args to pass to the command
        """
        return utils.run_as(user,
                            self.dist_config.path('hadoop') / command,
                            *args, **kwargs)


class HDFS(object):
    def __init__(self, hadoop_base):
        self.hadoop_base = hadoop_base

    def stop_namenode(self):
        self._hadoop_daemon('stop', 'namenode')

    def start_namenode(self):
        if not utils.jps('NameNode'):
            self._hadoop_daemon('start', 'namenode')
            # Some hadoop processes take a bit of time to start
            # we need to let them get to a point where they are
            # ready to accept connections - increase the value for hadoop 2.4.1
            time.sleep(30)

    def stop_secondarynamenode(self):
        self._hadoop_daemon('stop', 'secondarynamenode')

    def start_secondarynamenode(self):
        if not utils.jps('SecondaryNameNode'):
            self._hadoop_daemon('start', 'secondarynamenode')
            # Some hadoop processes take a bit of time to start
            # we need to let them get to a point where they are
            # ready to accept connections - increase the value for hadoop 2.4.1
            time.sleep(30)

    def stop_datanode(self):
        self._hadoop_daemon('stop', 'datanode')

    def start_datanode(self):
        if not utils.jps('DataNode'):
            self._hadoop_daemon('start', 'datanode')

    def _remote(self, relation):
        """
        Return the hostname of the unit on the other end of the given
        relation (derived from that unit's name) and the port used to talk
        to that unit.
        :param str relation: Name of the relation, e.g. "datanode" or "namenode"
        """
        unit, data = helpers.any_ready_unit(relation)
        if not unit:
            return None, None
        host = unit.replace('/', '-')
        return host, data['port']

    def _local(self):
        """
        Return the local hostname (which we derive from our unit name),
        and namenode port from our dist.yaml
        """
        host = hookenv.local_unit().replace('/', '-')
        port = self.hadoop_base.dist_config.port('namenode')
        return host, port

    def configure_namenode(self):
        self.configure_hdfs_base(*self._local())
        cfg = self.hadoop_base.charm_config
        dc = self.hadoop_base.dist_config
        hdfs_site = dc.path('hadoop_conf') / 'hdfs-site.xml'
        with utils.xmlpropmap_edit_in_place(hdfs_site) as props:
            props['dfs.replication'] = cfg['dfs_replication']
            props['dfs.blocksize'] = int(cfg['dfs_blocksize'])
            props['dfs.namenode.datanode.registration.ip-hostname-check'] = 'true'
            props['dfs.namenode.http-address'] = '0.0.0.0:{}'.format(dc.port('nn_webapp_http'))
            # TODO: support SSL
            # props['dfs.namenode.https-address'] = '0.0.0.0:{}'.format(dc.port('nn_webapp_https'))
            unit, secondary = helpers.any_ready_unit('secondary')
            if secondary:
                props['dfs.secondary.http.address'] = '{host}:{port}'.format(
                    host=secondary['hostname'],
                    port=secondary['port'],
                )

    def configure_secondarynamenode(self):
        """
        Configure the Secondary Namenode when the apache-hadoop-hdfs-secondary
        charm is deployed and related to apache-hadoop-hdfs-master.

        The only purpose of the secondary namenode is to perform periodic
        checkpoints. The secondary name-node periodically downloads current
        namenode image and edits log files, joins them into new image and
        uploads the new image back to the (primary and the only) namenode.
        """
        self.configure_hdfs_base(*self._remote("secondary"))

    def configure_datanode(self):
            self.configure_hdfs_base(*self._remote("datanode"))
            dc = self.hadoop_base.dist_config
            hdfs_site = dc.path('hadoop_conf') / 'hdfs-site.xml'
            with utils.xmlpropmap_edit_in_place(hdfs_site) as props:
                props['dfs.datanode.http.address'] = '0.0.0.0:{}'.format(dc.port('dn_webapp_http'))
                # TODO: support SSL
                # props['dfs.datanode.https.address'] = '0.0.0.0:{}'.format(dc.port('dn_webapp_https'))

    def configure_client(self):
        self.configure_hdfs_base(*self._remote("namenode"))

    def configure_hdfs_base(self, host, port):
        dc = self.hadoop_base.dist_config
        core_site = dc.path('hadoop_conf') / 'core-site.xml'
        with utils.xmlpropmap_edit_in_place(core_site) as props:
            if host and port:
                props['fs.defaultFS'] = "hdfs://{host}:{port}".format(host=host, port=port)
                props['hadoop.proxyuser.hue.hosts'] = "*"
                props['hadoop.proxyuser.hue.groups'] = "*"
                props['hadoop.proxyuser.oozie.groups'] = '*'
                props['hadoop.proxyuser.oozie.hosts'] = '*'
            if unitdata.kv().get('hadoop.lzo.installed'):
<<<<<<< HEAD
                props['io.compression.codecs'] = 'com.hadoop.compression.lzo.LzoCodec, 
                                                 com.hadoop.compression.lzo.LzopCodec'
=======
                props['io.compression.codecs'] = 'com.hadoop.compression.lzo.LzoCodec, com.hadoop.compression.lzo.LzopCodec'
>>>>>>> 9d52f68e
                props['io.compression.codec.lzo.class'] = 'com.hadoop.compression.lzo.LzoCodec'
        hdfs_site = dc.path('hadoop_conf') / 'hdfs-site.xml'
        with utils.xmlpropmap_edit_in_place(hdfs_site) as props:
            props['dfs.webhdfs.enabled'] = "true"
            props['dfs.namenode.name.dir'] = dc.path('hdfs_dir_base') / 'cache/hadoop/dfs/name'
            props['dfs.datanode.data.dir'] = dc.path('hdfs_dir_base') / 'cache/hadoop/dfs/name'
            props['dfs.permissions'] = 'false'  # TODO - secure this hadoop installation!

    def format_namenode(self):
        if unitdata.kv().get('hdfs.namenode.formatted'):
            return
        self.stop_namenode()
        # Run without prompting; this will fail if the namenode has already
        # been formatted -- we do not want to reformat existing data!
        self._hdfs('namenode', '-format', '-noninteractive')
        unitdata.kv().set('hdfs.namenode.formatted', True)
        unitdata.kv().flush(True)

    def create_hdfs_dirs(self):
        if unitdata.kv().get('hdfs.namenode.dirs.created'):
            return
        self._hdfs('dfs', '-mkdir', '-p', '/tmp/hadoop/mapred/staging')
        self._hdfs('dfs', '-chmod', '-R', '1777', '/tmp/hadoop/mapred/staging')
        self._hdfs('dfs', '-mkdir', '-p', '/tmp/hadoop-yarn/staging')
        self._hdfs('dfs', '-chmod', '-R', '1777', '/tmp/hadoop-yarn')
        self._hdfs('dfs', '-mkdir', '-p', '/user/ubuntu')
        self._hdfs('dfs', '-chown', '-R', 'ubuntu', '/user/ubuntu')
        # for JobHistory
        self._hdfs('dfs', '-mkdir', '-p', '/mr-history/tmp')
        self._hdfs('dfs', '-chmod', '-R', '1777', '/mr-history/tmp')
        self._hdfs('dfs', '-mkdir', '-p', '/mr-history/done')
        self._hdfs('dfs', '-chmod', '-R', '1777', '/mr-history/done')
        self._hdfs('dfs', '-chown', '-R', 'mapred:hdfs', '/mr-history')
        self._hdfs('dfs', '-mkdir', '-p', '/app-logs')
        self._hdfs('dfs', '-chmod', '-R', '1777', '/app-logs')
        self._hdfs('dfs', '-chown', 'yarn', '/app-logs')
        unitdata.kv().set('hdfs.namenode.dirs.created', True)
        unitdata.kv().flush(True)

    def register_slaves(self):
        self.hadoop_base.register_slaves('datanode')
        if utils.jps('NameNode'):
            self.hadoop_base.run('hdfs', 'bin/hdfs', 'dfsadmin', '-refreshNodes')

    def _hadoop_daemon(self, command, service):
        self.hadoop_base.run('hdfs', 'sbin/hadoop-daemon.sh',
                             '--config',
                             self.hadoop_base.dist_config.path('hadoop_conf'),
                             command, service)

    def _hdfs(self, command, *args):
        self.hadoop_base.run('hdfs', 'bin/hdfs', command, *args)


class YARN(object):
    def __init__(self, hadoop_base):
        self.hadoop_base = hadoop_base

    def stop_resourcemanager(self):
        self._yarn_daemon('stop', 'resourcemanager')

    def start_resourcemanager(self):
        if not utils.jps('ResourceManager'):
            self._yarn_daemon('start', 'resourcemanager')

    def stop_jobhistory(self):
        self._jobhistory_daemon('stop', 'historyserver')

    def start_jobhistory(self):
        if not utils.jps('JobHistoryServer'):
            self._jobhistory_daemon('start', 'historyserver')

    def stop_nodemanager(self):
        self._yarn_daemon('stop', 'nodemanager')

    def start_nodemanager(self):
        if not utils.jps('NodeManager'):
            self._yarn_daemon('start', 'nodemanager')

    def _remote(self, relation):
        """
        Return the hostname of the unit on the other end of the given
        relation (derived from that unit's name) and the port used to talk
        to that unit.
        :param str relation: Name of the relation, e.g. "resourcemanager" or "nodemanager"
        """
        unit, data = helpers.any_ready_unit(relation)
        if not unit:
            return None, None
        host = unit.replace('/', '-')
        port = data['port']
        history_http = data['historyserver-http']
        history_ipc = data['historyserver-ipc']
        return host, port, history_http, history_ipc

    def _local(self):
        """
        Return the local hostname (which we derive from our unit name),
        and resourcemanager port from our dist.yaml
        """
        host = hookenv.local_unit().replace('/', '-')
        port = self.hadoop_base.dist_config.port('resourcemanager')
        history_http = self.hadoop_base.dist_config.port('jh_webapp_http')
        history_ipc = self.hadoop_base.dist_config.port('jobhistory')
        return host, port, history_http, history_ipc

    def configure_resourcemanager(self):
        self.configure_yarn_base(*self._local())
        dc = self.hadoop_base.dist_config
        yarn_site = dc.path('hadoop_conf') / 'yarn-site.xml'
        with utils.xmlpropmap_edit_in_place(yarn_site) as props:
            # 0.0.0.0 will listen on all interfaces, which is what we want on the server
            props['yarn.resourcemanager.webapp.address'] = '0.0.0.0:{}'.format(dc.port('rm_webapp_http'))
            # TODO: support SSL
            # props['yarn.resourcemanager.webapp.https.address'] = '0.0.0.0:{}'.format(dc.port('rm_webapp_https'))

    def configure_jobhistory(self):
        self.configure_yarn_base(*self._local())
        dc = self.hadoop_base.dist_config
        mapred_site = dc.path('hadoop_conf') / 'mapred-site.xml'
        with utils.xmlpropmap_edit_in_place(mapred_site) as props:
            # 0.0.0.0 will listen on all interfaces, which is what we want on the server
            props["mapreduce.jobhistory.address"] = "0.0.0.0:{}".format(dc.port('jobhistory'))
            props["mapreduce.jobhistory.webapp.address"] = "0.0.0.0:{}".format(dc.port('jh_webapp_http'))

    def configure_nodemanager(self):
        self.configure_yarn_base(*self._remote("nodemanager"))

    def configure_client(self):
        self.configure_yarn_base(*self._remote("resourcemanager"))

    def configure_yarn_base(self, host, port, history_http, history_ipc):
        dc = self.hadoop_base.dist_config
        yarn_site = dc.path('hadoop_conf') / 'yarn-site.xml'
        with utils.xmlpropmap_edit_in_place(yarn_site) as props:
            props['yarn.nodemanager.aux-services'] = 'mapreduce_shuffle'
            if host:
                props['yarn.resourcemanager.hostname'] = '{}'.format(host)
                props['yarn.resourcemanager.address'] = '{}:{}'.format(host, port)
                props["yarn.log.server.url"] = "{}:{}/jobhistory/logs/".format(host, history_http)
        mapred_site = dc.path('hadoop_conf') / 'mapred-site.xml'
        with utils.xmlpropmap_edit_in_place(mapred_site) as props:
            if host and history_ipc:
                props["mapreduce.jobhistory.address"] = "{}:{}".format(host, history_ipc)
            props["mapreduce.framework.name"] = 'yarn'

    def install_demo(self):
        if unitdata.kv().get('yarn.client.demo.installed'):
            return
        # Copy our demo (TeraSort) to the target location and set mode/owner
        demo_source = 'scripts/terasort.sh'
        demo_target = '/home/ubuntu/terasort.sh'

        Path(demo_source).copy(demo_target)
        Path(demo_target).chmod(0o755)
        Path(demo_target).chown('ubuntu', 'hadoop')
        unitdata.kv().set('yarn.client.demo.installed', True)
        unitdata.kv().flush(True)

    def register_slaves(self):
        self.hadoop_base.register_slaves('nodemanager')
        if utils.jps('ResourceManager'):
            self.hadoop_base.run('mapred', 'bin/yarn', 'rmadmin', '-refreshNodes')

    def _yarn_daemon(self, command, service):
        self.hadoop_base.run('yarn', 'sbin/yarn-daemon.sh',
                             '--config',
                             self.hadoop_base.dist_config.path('hadoop_conf'),
                             command, service)

    def _jobhistory_daemon(self, command, service):
        # TODO refactor job history to separate class
        self.hadoop_base.run('mapred', 'sbin/mr-jobhistory-daemon.sh',
                             '--config',
                             self.hadoop_base.dist_config.path('hadoop_conf'),
                             command, service)<|MERGE_RESOLUTION|>--- conflicted
+++ resolved
@@ -358,12 +358,7 @@
                 props['hadoop.proxyuser.oozie.groups'] = '*'
                 props['hadoop.proxyuser.oozie.hosts'] = '*'
             if unitdata.kv().get('hadoop.lzo.installed'):
-<<<<<<< HEAD
-                props['io.compression.codecs'] = 'com.hadoop.compression.lzo.LzoCodec, 
-                                                 com.hadoop.compression.lzo.LzopCodec'
-=======
                 props['io.compression.codecs'] = 'com.hadoop.compression.lzo.LzoCodec, com.hadoop.compression.lzo.LzopCodec'
->>>>>>> 9d52f68e
                 props['io.compression.codec.lzo.class'] = 'com.hadoop.compression.lzo.LzoCodec'
         hdfs_site = dc.path('hadoop_conf') / 'hdfs-site.xml'
         with utils.xmlpropmap_edit_in_place(hdfs_site) as props:
