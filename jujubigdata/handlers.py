# Copyright 2014-2015 Canonical Limited.
#
# This file is part of jujubigdata.
#
# jujubigdata is free software: you can redistribute it and/or modify
# it under the terms of the Apache License version 2.0.
#
# jujubigdata is distributed in the hope that it will be useful,
# but WITHOUT ANY WARRANTY; without even the implied warranty of
# MERCHANTABILITY or FITNESS FOR A PARTICULAR PURPOSE.  See the
# Apache License for more details.

from subprocess import check_call, check_output
import time

from path import Path

import jujuresources

from charmhelpers.core import host
from charmhelpers.core import hookenv
from charmhelpers.core import unitdata

try:
    from charmhelpers.core.charmframework import helpers
except ImportError:
    helpers = None  # hack-around until transition to layers is complete


from jujubigdata import utils


class HadoopBase(object):
    def __init__(self, dist_config):
        self.dist_config = dist_config
        self.charm_config = hookenv.config()
        self.cpu_arch = host.cpu_arch()
        self.client_spec = {
            'hadoop': self.dist_config.hadoop_version,
        }

        # dist_config will have simple validation done on primary keys in the
        # dist.yaml, but we need to ensure deeper values are present.
        required_dirs = ['hadoop', 'hadoop_conf', 'hdfs_log_dir',
                         'yarn_log_dir']
        missing_dirs = set(required_dirs) - set(self.dist_config.dirs.keys())
        if missing_dirs:
            raise ValueError('dirs option in {} is missing required entr{}: {}'.format(
                self.dist_config.yaml_file,
                'ies' if len(missing_dirs) > 1 else 'y',
                ', '.join(missing_dirs)))

        # Build a list of hadoop resources needed from resources.yaml
        hadoop_resources = []
        hadoop_version = self.dist_config.hadoop_version
        try:
            jujuresources.resource_path('hadoop-%s-%s' % (hadoop_version, self.cpu_arch))
            hadoop_resources.append('hadoop-%s-%s' % (hadoop_version, self.cpu_arch))
        except KeyError:
            hadoop_resources.append('hadoop-%s' % (self.cpu_arch))

        # LZO compression for hadoop is distributed separately. Add it to the
        # list of reqs if defined in resources.yaml
        try:
            jujuresources.resource_path('hadoop-lzo-%s' % self.cpu_arch)
            hadoop_resources.append('hadoop-lzo-%s' % (self.cpu_arch))
        except KeyError:
            pass

        # Verify and fetch the required hadoop resources
        self.verify_conditional_resources = utils.verify_resources(*hadoop_resources)

    def spec(self):
        """
        Generate the full spec for keeping charms in sync.

        NB: This has to be a callback instead of a plain property because it is
        passed to the relations during construction of the Manager but needs to
        properly reflect the Java version in the same hook invocation that installs
        Java.
        """
        java_version = unitdata.kv().get('java.version')
        if java_version:
            return {
                'vendor': self.dist_config.vendor,
                'hadoop': self.dist_config.hadoop_version,
                'java': java_version,
                'arch': self.cpu_arch,
            }
        else:
            return None

    def is_installed(self):
        return unitdata.kv().get('hadoop.base.installed')

    def install(self, force=False):
        if not force and self.is_installed():
            return
        hookenv.status_set('maintenance', 'Installing Apache Hadoop base')
        self.configure_hosts_file()
        self.dist_config.add_users()
        self.dist_config.add_dirs()
        self.dist_config.add_packages()
        self.install_base_packages()
        self.setup_hadoop_config()
        self.configure_hadoop()
        unitdata.kv().set('hadoop.base.installed', True)
        unitdata.kv().flush(True)
        hookenv.status_set('waiting', 'Apache Hadoop base installed')

    def configure_hosts_file(self):
        """
        Add the unit's private-address to /etc/hosts to ensure that Java
        can resolve the hostname of the server to its real IP address.
        We derive our hostname from the unit_id, replacing / with -.
        """
        local_ip = utils.resolve_private_address(hookenv.unit_get('private-address'))
        hostname = hookenv.local_unit().replace('/', '-')
        utils.update_etc_hosts({local_ip: hostname})

        # update name of host to more semantically meaningful value
        # (this is required on some providers; the /etc/hosts entry must match
        # the /etc/hostname lest Hadoop get confused about where certain things
        # should be run)
        etc_hostname = Path('/etc/hostname')
        etc_hostname.write_text(hostname)
        check_call(['hostname', '-F', etc_hostname])

    def install_base_packages(self):
        with utils.disable_firewall():
            self.install_java()
            self.install_hadoop()

    def install_java(self):
        """
        Run the java-installer resource to install Java and determine
        the JAVA_HOME and Java version.

        The java-installer must be idempotent and its only output (on stdout)
        should be two lines: the JAVA_HOME path, and the Java version, respectively.

        If there is an error installing Java, the installer should exit
        with a non-zero exit code.
        """
        env = utils.read_etc_env()
        java_installer = Path(jujuresources.resource_path('java-installer'))
        java_installer.chmod(0o755)
        output = check_output([java_installer], env=env)
        lines = map(str.strip, output.strip().split('\n'))
        if len(lines) != 2:
            raise ValueError('Unexpected output from java-installer: %s' % output)
        java_home, java_version = lines
        java_major, java_release = java_version.split("_")
        unitdata.kv().set('java.home', java_home)
        unitdata.kv().set('java.version', java_major)
<<<<<<< HEAD
=======
        unitdata.kv().set('java.version.release', java_release)
>>>>>>> 92249379

    def install_hadoop(self):
        hadoop_version = self.dist_config.hadoop_version
        try:
            jujuresources.install('hadoop-%s-%s' %
                                  (hadoop_version,
                                   self.cpu_arch),
                                  destination=self.dist_config.path('hadoop'),
                                  skip_top_level=True)
        except KeyError:
            hookenv.log("Falling back to non-version specific download of hadoop...")
            jujuresources.install('hadoop-%s' %
                                  (self.cpu_arch),
                                  destination=self.dist_config.path('hadoop'),
                                  skip_top_level=True)

        # Install our lzo compression codec if it's defined in resources.yaml
        try:
            jujuresources.install('hadoop-lzo-%s' % self.cpu_arch,
                                  destination=self.dist_config.path('hadoop'),
                                  skip_top_level=False)
            unitdata.kv().set('hadoop.lzo.installed', True)
        except KeyError:
            msg = ("The hadoop-lzo-%s resource was not found."
                   "LZO compression will not be available." % self.cpu_arch)
            hookenv.log(msg)

    def setup_hadoop_config(self):
        # copy default config into alternate dir
        conf_dir = self.dist_config.path('hadoop') / 'etc/hadoop'
        self.dist_config.path('hadoop_conf').rmtree_p()
        conf_dir.copytree(self.dist_config.path('hadoop_conf'))
        (self.dist_config.path('hadoop_conf') / 'slaves').remove_p()
        mapred_site = self.dist_config.path('hadoop_conf') / 'mapred-site.xml'
        if not mapred_site.exists():
            (self.dist_config.path('hadoop_conf') / 'mapred-site.xml.template').copy(mapred_site)

    def configure_hadoop(self):
        java_home = Path(unitdata.kv().get('java.home'))
        java_bin = java_home / 'bin'
        hadoop_bin = self.dist_config.path('hadoop') / 'bin'
        hadoop_sbin = self.dist_config.path('hadoop') / 'sbin'
        with utils.environment_edit_in_place('/etc/environment') as env:
            env['JAVA_HOME'] = java_home
            if java_bin not in env['PATH']:
                env['PATH'] = ':'.join([java_bin, env['PATH']])  # ensure that correct java is used
            if hadoop_bin not in env['PATH']:
                env['PATH'] = ':'.join([env['PATH'], hadoop_bin])
            if hadoop_sbin not in env['PATH']:
                env['PATH'] = ':'.join([env['PATH'], hadoop_sbin])
            env['HADOOP_LIBEXEC_DIR'] = self.dist_config.path('hadoop') / 'libexec'
            env['HADOOP_INSTALL'] = self.dist_config.path('hadoop')
            env['HADOOP_HOME'] = self.dist_config.path('hadoop')
            env['HADOOP_COMMON_HOME'] = self.dist_config.path('hadoop')
            env['HADOOP_HDFS_HOME'] = self.dist_config.path('hadoop')
            env['HADOOP_MAPRED_HOME'] = self.dist_config.path('hadoop')
            env['HADOOP_YARN_HOME'] = self.dist_config.path('hadoop')
            env['YARN_HOME'] = self.dist_config.path('hadoop')
            env['HADOOP_CONF_DIR'] = self.dist_config.path('hadoop_conf')
            env['YARN_CONF_DIR'] = self.dist_config.path('hadoop_conf')
            env['YARN_LOG_DIR'] = self.dist_config.path('yarn_log_dir')
            env['HDFS_LOG_DIR'] = self.dist_config.path('hdfs_log_dir')
            env['HADOOP_LOG_DIR'] = self.dist_config.path('hdfs_log_dir')  # for hadoop 2.2.0 only
            env['MAPRED_LOG_DIR'] = '/var/log/hadoop/mapred'  # should be moved to config, but could
            env['MAPRED_PID_DIR'] = '/var/run/hadoop/mapred'  # be destructive for mapreduce operation

        hadoop_env = self.dist_config.path('hadoop_conf') / 'hadoop-env.sh'
        utils.re_edit_in_place(hadoop_env, {
            r'export JAVA_HOME *=.*': 'export JAVA_HOME=%s' % java_home,
        })

    def register_slaves(self, slaves):
        """
        Add slaves to a hdfs or yarn master, determined by the relation name.

        :param str relation: 'datanode' for registering HDFS slaves;
                             'nodemanager' for registering YARN slaves.
        """
        slaves_file = self.dist_config.path('hadoop_conf') / 'slaves'
        slaves_file.write_lines(
            [
                '# DO NOT EDIT',
                '# This file is automatically managed by Juju',
            ] + slaves
        )
        slaves_file.chown('ubuntu', 'hadoop')

    def run(self, user, command, *args, **kwargs):
        """
        Run a Hadoop command as the `hdfs` user.

        :param str command: Command to run, prefixed with `bin/` or `sbin/`
        :param list args: Additional args to pass to the command
        """
        return utils.run_as(user,
                            self.dist_config.path('hadoop') / command,
                            *args, **kwargs)


class HDFS(object):
    def __init__(self, hadoop_base):
        self.hadoop_base = hadoop_base

    def stop_namenode(self):
        self._hadoop_daemon('stop', 'namenode')

    def start_namenode(self):
        if not utils.jps('NameNode'):
            self._hadoop_daemon('start', 'namenode')
            # Some hadoop processes take a bit of time to start
            # we need to let them get to a point where they are
            # ready to accept connections - increase the value for hadoop 2.4.1
            time.sleep(30)

    def stop_secondarynamenode(self):
        self._hadoop_daemon('stop', 'secondarynamenode')

    def start_secondarynamenode(self):
        if not utils.jps('SecondaryNameNode'):
            self._hadoop_daemon('start', 'secondarynamenode')
            # Some hadoop processes take a bit of time to start
            # we need to let them get to a point where they are
            # ready to accept connections - increase the value for hadoop 2.4.1
            time.sleep(30)

    def stop_datanode(self):
        self._hadoop_daemon('stop', 'datanode')

    def start_datanode(self):
        if not utils.jps('DataNode'):
            self._hadoop_daemon('start', 'datanode')

    def _remote(self, relation):
        """
        Return the hostname of the unit on the other end of the given
        relation (derived from that unit's name) and the port used to talk
        to that unit.
        :param str relation: Name of the relation, e.g. "datanode" or "namenode"
        """
        # FIXME delete when transition to layers is complete
        unit, data = helpers.any_ready_unit(relation)
        if not unit:
            return None, None
        host = unit.replace('/', '-')
        return host, data['port']

    def configure_namenode(self, secondary_host=None, secondary_port=None):
        dc = self.hadoop_base.dist_config
        host = hookenv.local_unit().replace('/', '-')
        port = dc.port('namenode')
        self.configure_hdfs_base(host, port)
        cfg = self.hadoop_base.charm_config
        hdfs_site = dc.path('hadoop_conf') / 'hdfs-site.xml'
        with utils.xmlpropmap_edit_in_place(hdfs_site) as props:
            props['dfs.replication'] = cfg['dfs_replication']
            props['dfs.blocksize'] = int(cfg['dfs_blocksize'])
            props['dfs.namenode.datanode.registration.ip-hostname-check'] = 'true'
            props['dfs.namenode.http-address'] = '0.0.0.0:{}'.format(dc.port('nn_webapp_http'))
            # TODO: support SSL
            # props['dfs.namenode.https-address'] = '0.0.0.0:{}'.format(dc.port('nn_webapp_https'))

            # FIXME hack-around until transition to layers is complete
            if not (secondary_host and secondary_port) and helpers:
                unit, secondary = helpers.any_ready_unit('secondary')
                if unit:
                    secondary_host = secondary['hostname']
                    secondary_port = secondary['port']
            if secondary_host and secondary_port:
                props['dfs.secondary.http.address'] = '{host}:{port}'.format(
                    host=secondary_host,
                    port=secondary_port,
                )

    def configure_secondarynamenode(self, host=None, port=None):
        """
        Configure the Secondary Namenode when the apache-hadoop-hdfs-secondary
        charm is deployed and related to apache-hadoop-hdfs-master.

        The only purpose of the secondary namenode is to perform periodic
        checkpoints. The secondary name-node periodically downloads current
        namenode image and edits log files, joins them into new image and
        uploads the new image back to the (primary and the only) namenode.
        """
        if not (host and port):
            host, port = self._remote("secondary")
        self.configure_hdfs_base(host, port)

    def configure_datanode(self, host=None, port=None):
        if not (host and port):
            host, port = self._remote("datanode")
        self.configure_hdfs_base(host, port)
        dc = self.hadoop_base.dist_config
        hdfs_site = dc.path('hadoop_conf') / 'hdfs-site.xml'
        with utils.xmlpropmap_edit_in_place(hdfs_site) as props:
            props['dfs.datanode.http.address'] = '0.0.0.0:{}'.format(dc.port('dn_webapp_http'))
            # TODO: support SSL
            # props['dfs.datanode.https.address'] = '0.0.0.0:{}'.format(dc.port('dn_webapp_https'))

    def configure_client(self):
        self.configure_hdfs_base(*self._remote("namenode"))

    def configure_hdfs_base(self, host, port):
        dc = self.hadoop_base.dist_config
        core_site = dc.path('hadoop_conf') / 'core-site.xml'
        with utils.xmlpropmap_edit_in_place(core_site) as props:
            if host and port:
                props['fs.defaultFS'] = "hdfs://{host}:{port}".format(host=host, port=port)
            props['hadoop.proxyuser.hue.hosts'] = "*"
            props['hadoop.proxyuser.hue.groups'] = "*"
            props['hadoop.proxyuser.oozie.groups'] = '*'
            props['hadoop.proxyuser.oozie.hosts'] = '*'
            lzo_installed = unitdata.kv().get('hadoop.lzo.installed')
            lzo_enabled = hookenv.config().get('compression') == 'lzo'
            if lzo_installed and lzo_enabled:
                props['io.compression.codecs'] = ('com.hadoop.compression.lzo.LzoCodec, '
                                                  'com.hadoop.compression.lzo.LzopCodec')
                props['io.compression.codec.lzo.class'] = 'com.hadoop.compression.lzo.LzoCodec'
        hdfs_site = dc.path('hadoop_conf') / 'hdfs-site.xml'
        with utils.xmlpropmap_edit_in_place(hdfs_site) as props:
            props['dfs.webhdfs.enabled'] = "true"
            props['dfs.namenode.name.dir'] = dc.path('hdfs_dir_base') / 'cache/hadoop/dfs/name'
            props['dfs.datanode.data.dir'] = dc.path('hdfs_dir_base') / 'cache/hadoop/dfs/name'
            props['dfs.permissions'] = 'false'  # TODO - secure this hadoop installation!

    def format_namenode(self):
        if unitdata.kv().get('hdfs.namenode.formatted'):
            return
        self.stop_namenode()
        # Run without prompting; this will fail if the namenode has already
        # been formatted -- we do not want to reformat existing data!
        self._hdfs('namenode', '-format', '-noninteractive')
        unitdata.kv().set('hdfs.namenode.formatted', True)
        unitdata.kv().flush(True)

    def create_hdfs_dirs(self):
        if unitdata.kv().get('hdfs.namenode.dirs.created'):
            return
        self._hdfs('dfs', '-mkdir', '-p', '/tmp/hadoop/mapred/staging')
        self._hdfs('dfs', '-chmod', '-R', '1777', '/tmp/hadoop/mapred/staging')
        self._hdfs('dfs', '-mkdir', '-p', '/tmp/hadoop-yarn/staging')
        self._hdfs('dfs', '-chmod', '-R', '1777', '/tmp/hadoop-yarn')
        self._hdfs('dfs', '-mkdir', '-p', '/user/ubuntu')
        self._hdfs('dfs', '-chown', '-R', 'ubuntu', '/user/ubuntu')
        # for JobHistory
        self._hdfs('dfs', '-mkdir', '-p', '/mr-history/tmp')
        self._hdfs('dfs', '-chmod', '-R', '1777', '/mr-history/tmp')
        self._hdfs('dfs', '-mkdir', '-p', '/mr-history/done')
        self._hdfs('dfs', '-chmod', '-R', '1777', '/mr-history/done')
        self._hdfs('dfs', '-chown', '-R', 'mapred:hdfs', '/mr-history')
        self._hdfs('dfs', '-mkdir', '-p', '/app-logs')
        self._hdfs('dfs', '-chmod', '-R', '1777', '/app-logs')
        self._hdfs('dfs', '-chown', 'yarn', '/app-logs')
        unitdata.kv().set('hdfs.namenode.dirs.created', True)
        unitdata.kv().flush(True)

    def register_slaves(self, slaves=None):
        if not slaves:  # FIXME hack-around until transition to layers is complete
            slaves = helpers.all_ready_units('datanode')
            slaves = [data['hostname'] for slave, data in slaves]
        self.hadoop_base.register_slaves(slaves)
        if utils.jps('NameNode'):
            self.hadoop_base.run('hdfs', 'bin/hdfs', 'dfsadmin', '-refreshNodes')

    def _hadoop_daemon(self, command, service):
        self.hadoop_base.run('hdfs', 'sbin/hadoop-daemon.sh',
                             '--config',
                             self.hadoop_base.dist_config.path('hadoop_conf'),
                             command, service)

    def _hdfs(self, command, *args):
        self.hadoop_base.run('hdfs', 'bin/hdfs', command, *args)


class YARN(object):
    def __init__(self, hadoop_base):
        self.hadoop_base = hadoop_base

    def stop_resourcemanager(self):
        self._yarn_daemon('stop', 'resourcemanager')

    def start_resourcemanager(self):
        if not utils.jps('ResourceManager'):
            self._yarn_daemon('start', 'resourcemanager')

    def stop_jobhistory(self):
        self._jobhistory_daemon('stop', 'historyserver')

    def start_jobhistory(self):
        if not utils.jps('JobHistoryServer'):
            self._jobhistory_daemon('start', 'historyserver')

    def stop_nodemanager(self):
        self._yarn_daemon('stop', 'nodemanager')

    def start_nodemanager(self):
        if not utils.jps('NodeManager'):
            self._yarn_daemon('start', 'nodemanager')

    def _remote(self, relation):
        """
        Return the hostname of the unit on the other end of the given
        relation (derived from that unit's name) and the port used to talk
        to that unit.
        :param str relation: Name of the relation, e.g. "resourcemanager" or "nodemanager"
        """
        # FIXME delete when transition to layers is complete
        unit, data = helpers.any_ready_unit(relation)
        if not unit:
            return None, None
        host = unit.replace('/', '-')
        port = data['port']
        history_http = data['historyserver-http']
        history_ipc = data['historyserver-ipc']
        return host, port, history_http, history_ipc

    def _local(self):
        """
        Return the local hostname (which we derive from our unit name),
        and resourcemanager port from our dist.yaml
        """
        host = hookenv.local_unit().replace('/', '-')
        port = self.hadoop_base.dist_config.port('resourcemanager')
        history_http = self.hadoop_base.dist_config.port('jh_webapp_http')
        history_ipc = self.hadoop_base.dist_config.port('jobhistory')
        return host, port, history_http, history_ipc

    def configure_resourcemanager(self):
        self.configure_yarn_base(*self._local())
        dc = self.hadoop_base.dist_config
        yarn_site = dc.path('hadoop_conf') / 'yarn-site.xml'
        with utils.xmlpropmap_edit_in_place(yarn_site) as props:
            # 0.0.0.0 will listen on all interfaces, which is what we want on the server
            props['yarn.resourcemanager.webapp.address'] = '0.0.0.0:{}'.format(dc.port('rm_webapp_http'))
            # TODO: support SSL
            # props['yarn.resourcemanager.webapp.https.address'] = '0.0.0.0:{}'.format(dc.port('rm_webapp_https'))

    def configure_jobhistory(self):
        self.configure_yarn_base(*self._local())
        dc = self.hadoop_base.dist_config
        mapred_site = dc.path('hadoop_conf') / 'mapred-site.xml'
        with utils.xmlpropmap_edit_in_place(mapred_site) as props:
            # 0.0.0.0 will listen on all interfaces, which is what we want on the server
            props["mapreduce.jobhistory.address"] = "0.0.0.0:{}".format(dc.port('jobhistory'))
            props["mapreduce.jobhistory.webapp.address"] = "0.0.0.0:{}".format(dc.port('jh_webapp_http'))

    def configure_nodemanager(self, host=None, port=None, history_http=None, history_ipc=None):
        if not all([host, port, history_http, history_ipc]):
            # FIXME hack-around until transition to layers is complete
            host, port, history_http, history_ipc = self._remote("nodemanager")
        self.configure_yarn_base(host, port, history_http, history_ipc)

    def configure_client(self, host=None, port=None, history_http=None, history_ipc=None):
        if not all([host, port, history_http, history_ipc]):
            # FIXME hack-around until transition to layers is complete
            host, port, history_http, history_ipc = self._remote("resourcemanager")
        self.configure_yarn_base(host, port, history_http, history_ipc)

    def configure_yarn_base(self, host, port, history_http, history_ipc):
        dc = self.hadoop_base.dist_config
        yarn_site = dc.path('hadoop_conf') / 'yarn-site.xml'
        with utils.xmlpropmap_edit_in_place(yarn_site) as props:
            props['yarn.nodemanager.aux-services'] = 'mapreduce_shuffle'
            props['yarn.nodemanager.vmem-check-enabled'] = 'false'
            if host:
                props['yarn.resourcemanager.hostname'] = '{}'.format(host)
                props['yarn.resourcemanager.address'] = '{}:{}'.format(host, port)
                props["yarn.log.server.url"] = "{}:{}/jobhistory/logs/".format(host, history_http)
        mapred_site = dc.path('hadoop_conf') / 'mapred-site.xml'
        with utils.xmlpropmap_edit_in_place(mapred_site) as props:
            if host and history_ipc:
                props["mapreduce.jobhistory.address"] = "{}:{}".format(host, history_ipc)
            props["mapreduce.framework.name"] = 'yarn'

    def install_demo(self):
        if unitdata.kv().get('yarn.client.demo.installed'):
            return
        # Copy our demo (TeraSort) to the target location and set mode/owner
        demo_source = 'scripts/terasort.sh'
        demo_target = '/home/ubuntu/terasort.sh'

        Path(demo_source).copy(demo_target)
        Path(demo_target).chmod(0o755)
        Path(demo_target).chown('ubuntu', 'hadoop')
        unitdata.kv().set('yarn.client.demo.installed', True)
        unitdata.kv().flush(True)

    def register_slaves(self, slaves=None):
        if not slaves:  # FIXME hack-around until transition to layers is complete
            slaves = helpers.all_ready_units('nodemanager')
            slaves = [data['hostname'] for slave, data in slaves]
        self.hadoop_base.register_slaves(slaves)
        if utils.jps('ResourceManager'):
            self.hadoop_base.run('mapred', 'bin/yarn', 'rmadmin', '-refreshNodes')

    def _yarn_daemon(self, command, service):
        self.hadoop_base.run('yarn', 'sbin/yarn-daemon.sh',
                             '--config',
                             self.hadoop_base.dist_config.path('hadoop_conf'),
                             command, service)

    def _jobhistory_daemon(self, command, service):
        # TODO refactor job history to separate class
        self.hadoop_base.run('mapred', 'sbin/mr-jobhistory-daemon.sh',
                             '--config',
                             self.hadoop_base.dist_config.path('hadoop_conf'),
                             command, service)<|MERGE_RESOLUTION|>--- conflicted
+++ resolved
@@ -153,10 +153,7 @@
         java_major, java_release = java_version.split("_")
         unitdata.kv().set('java.home', java_home)
         unitdata.kv().set('java.version', java_major)
-<<<<<<< HEAD
-=======
         unitdata.kv().set('java.version.release', java_release)
->>>>>>> 92249379
 
     def install_hadoop(self):
         hadoop_version = self.dist_config.hadoop_version
